--- conflicted
+++ resolved
@@ -15,15 +15,7 @@
         """
         self.IM = im
         self.edgeWeight = ew
-<<<<<<< HEAD
-<<<<<<< HEAD
-        self.nodeWeight = nw 
-=======
         self.nodeWeight = nw
->>>>>>> main
-=======
-        self.nodeWeight = nw 
->>>>>>> 4f4f1838
 
         if self.edgeWeight is None:
             self.edgeWeight = np.ones(self.IM.shape[1])
